--- conflicted
+++ resolved
@@ -80,12 +80,8 @@
 	github.com/prometheus/common v0.66.1 // indirect
 	github.com/prometheus/procfs v0.16.1 // indirect
 	github.com/quic-go/qpack v0.5.1 // indirect
-<<<<<<< HEAD
-	github.com/quic-go/quic-go v0.54.0 // indirect
-=======
 	github.com/quic-go/quic-go v0.54.1 // indirect
 	github.com/rogpeppe/go-internal v1.11.0 // indirect
->>>>>>> 6bfe5174
 	github.com/sagikazarmark/locafero v0.11.0 // indirect
 	github.com/sourcegraph/conc v0.3.1-0.20240121214520-5f936abd7ae8 // indirect
 	github.com/spf13/afero v1.15.0 // indirect
@@ -108,17 +104,9 @@
 	golang.org/x/crypto v0.42.0 // indirect
 	golang.org/x/mod v0.27.0 // indirect
 	golang.org/x/net v0.43.0 // indirect
-<<<<<<< HEAD
-	golang.org/x/oauth2 v0.30.0 // indirect
-	golang.org/x/sync v0.16.0 // indirect
-	golang.org/x/sys v0.35.0 // indirect
-	golang.org/x/text v0.28.0 // indirect
-	golang.org/x/time v0.12.0 // indirect
-=======
 	golang.org/x/sync v0.17.0 // indirect
 	golang.org/x/sys v0.36.0 // indirect
 	golang.org/x/text v0.29.0 // indirect
->>>>>>> 6bfe5174
 	golang.org/x/tools v0.36.0 // indirect
 	google.golang.org/api v0.247.0 // indirect
 	google.golang.org/genproto v0.0.0-20250603155806-513f23925822 // indirect
